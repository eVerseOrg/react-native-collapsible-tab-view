import React from 'react'
import {
  StyleSheet,
  useWindowDimensions,
  LayoutChangeEvent,
} from 'react-native'
import Animated, {
  cancelAnimation,
  scrollTo,
  useAnimatedReaction,
  useAnimatedRef,
  useAnimatedScrollHandler,
  useSharedValue,
  withTiming,
} from 'react-native-reanimated'

import Indicator from './Indicator'
import TabItem from './TabItem'
import { MaterialTabBarProps, ItemLayout } from './types'

export const TABBAR_HEIGHT = 48

/**
 * Basic usage looks like this:
 * ```tsx
 * import {
 *  RefComponent,
 *  ContainerRef,
 *  TabBarProps,
 * } from 'react-native-collapsible-tab-view'
 * import { useAnimatedRef } from 'react-native-reanimated'
 * type MyTabs = 'article' | 'contacts' | 'albums'
 * const MyHeader: React.FC<TabBarProps<MyTabs>> = (props) => {...}
 * const Example: React.FC<Props> = () => {
 *  const containerRef = useAnimatedRef<ContainerRef>();
 *  const tab0Ref = useAnimatedRef<RefComponent>();
 *  const tab1Ref = useAnimatedRef<RefComponent>();
 *  const [refMap] = React.useState({
 *    tab0: tab0Ref,
 *    tab1: tab1Ref,
 *  });
 *  return (
 *    <Tabs.Container
 *      containerRef={containerRef}
 *      HeaderComponent={MyHeader}
 *      headerHeight={HEADER_HEIGHT} // optional
 *      refMap={refMap}
 *      TabBarComponent={(props) => (
 *        <MaterialTabBar
 *          {...props}
 *          activeColor="red"
 *          inactiveColor="yellow"
 *          labelStyle={{ fontSize: 14 }}
 *        />
 *      )}
 *    >
 *      {components returning Tabs.ScrollView || Tabs.FlatList}
 *    </Tabs.Container>
 *  );
 * };
 * ```
 */

const TabBar: React.FC<MaterialTabBarProps<any>> = ({
  tabNames,
  indexDecimal,
  scrollEnabled = false,
  indicatorStyle,
  index,
  TabItemComponent = TabItem,
  getLabelText = (name) => name.toUpperCase(),
  onTabPress,
  style,
<<<<<<< HEAD
  tabProps,
=======
  contentContainerStyle,
  labelStyle,
  inactiveColor,
  activeColor,
  tabStyle,
>>>>>>> fe4ac3c5
}) => {
  const tabBarRef = useAnimatedRef<Animated.ScrollView>()
  const windowWidth = useWindowDimensions().width
  const isFirstRender = React.useRef(true)
  const [nTabs] = React.useState(tabNames.length)
  const itemsLayoutGathering = React.useRef<ItemLayout[]>([])
  const tabsOffset = useSharedValue(0)
  const isScrolling = useSharedValue(false)

  const [itemsLayout, setItemsLayout] = React.useState<ItemLayout[]>(
    scrollEnabled
      ? []
      : tabNames.map((_, i) => {
          const tabWidth = windowWidth / nTabs
          return { width: tabWidth, x: i * tabWidth }
        })
  )

  React.useEffect(() => {
    if (isFirstRender.current) {
      isFirstRender.current = false
    } else if (!scrollEnabled) {
      // update items width on window resizing
      const tabWidth = windowWidth / nTabs
      setItemsLayout(
        tabNames.map((_, i) => {
          return { width: tabWidth, x: i * tabWidth }
        })
      )
    }
  }, [scrollEnabled, nTabs, tabNames, windowWidth])

  const onTabItemLayout = React.useCallback(
    (event: LayoutChangeEvent) => {
      if (scrollEnabled && itemsLayout.length < nTabs) {
        const { width, x } = event.nativeEvent.layout
        itemsLayoutGathering.current.push({
          width,
          x,
        })
        if (itemsLayoutGathering.current.length === nTabs) {
          setItemsLayout(itemsLayoutGathering.current.sort((a, b) => a.x - b.x))
        }
      }
    },
    [scrollEnabled, itemsLayout.length, nTabs]
  )

  const cancelNextScrollSync = useSharedValue(index.value)

  const onScroll = useAnimatedScrollHandler({
    onScroll: (event) => {
      tabsOffset.value = event.contentOffset.x
    },
    onBeginDrag: () => {
      isScrolling.value = true
      cancelNextScrollSync.value = index.value
    },
    onMomentumEnd: () => {
      isScrolling.value = false
    },
  })

  const currentIndexToSync = useSharedValue(index.value)
  const targetIndexToSync = useSharedValue(index.value)

  useAnimatedReaction(
    () => {
      return index.value
    },
    (nextIndex) => {
      if (scrollEnabled) {
        cancelAnimation(currentIndexToSync)
        targetIndexToSync.value = nextIndex
        currentIndexToSync.value = withTiming(nextIndex)
      }
    }
  )

  useAnimatedReaction(
    () => {
      return currentIndexToSync.value === targetIndexToSync.value
    },
    (canSync) => {
      if (canSync && scrollEnabled && itemsLayout.length === nTabs) {
        const halfTab = itemsLayout[index.value].width / 2
        const offset = itemsLayout[index.value].x
        if (
          offset < tabsOffset.value ||
          offset > tabsOffset.value + windowWidth - 2 * halfTab
        ) {
          scrollTo(tabBarRef, offset - windowWidth / 2 + halfTab, 0, true)
        }
      }
    },
    [scrollEnabled, itemsLayout, nTabs]
  )

  return (
    <Animated.ScrollView
      ref={tabBarRef}
      horizontal
      style={style}
      contentContainerStyle={[
        styles.contentContainer,
        !scrollEnabled && { width: windowWidth },
        contentContainerStyle,
      ]}
      keyboardShouldPersistTaps="handled"
      bounces={false}
      alwaysBounceHorizontal={false}
      scrollsToTop={false}
      showsHorizontalScrollIndicator={false}
      automaticallyAdjustContentInsets={false}
      overScrollMode="never"
      scrollEnabled={scrollEnabled}
      onScroll={scrollEnabled ? onScroll : undefined}
    >
      {tabNames.map((name, i) => {
        return (
          <TabItemComponent
            key={name}
            index={i}
            name={name}
            label={tabProps.get(name)?.label || getLabelText(name)}
            onPress={onTabPress}
            onLayout={scrollEnabled ? onTabItemLayout : undefined}
            scrollEnabled={scrollEnabled}
            indexDecimal={indexDecimal}
            labelStyle={labelStyle}
            activeColor={activeColor}
            inactiveColor={inactiveColor}
            style={tabStyle}
          />
        )
      })}
      {itemsLayout.length === nTabs && (
        <Indicator
          indexDecimal={indexDecimal}
          itemsLayout={itemsLayout}
          fadeIn={scrollEnabled}
          style={indicatorStyle}
        />
      )}
    </Animated.ScrollView>
  )
}

const styles = StyleSheet.create({
  contentContainer: {
    flexDirection: 'row',
    flexWrap: 'nowrap',
  },
})

export { TabBar as MaterialTabBar }

export default TabBar<|MERGE_RESOLUTION|>--- conflicted
+++ resolved
@@ -71,15 +71,12 @@
   getLabelText = (name) => name.toUpperCase(),
   onTabPress,
   style,
-<<<<<<< HEAD
   tabProps,
-=======
   contentContainerStyle,
   labelStyle,
   inactiveColor,
   activeColor,
   tabStyle,
->>>>>>> fe4ac3c5
 }) => {
   const tabBarRef = useAnimatedRef<Animated.ScrollView>()
   const windowWidth = useWindowDimensions().width
